package com.twitter.scalding.typed

import cascading.flow.FlowDef
import cascading.tuple.Fields
import com.stripe.dagon.{ Dag, Rule }
import com.twitter.scalding.source.{ TypedText, NullSink }
import org.apache.hadoop.conf.Configuration
import com.twitter.scalding.{ Config, ExecutionContext, Local, Hdfs, FlowState, FlowStateMap, IterableSource }
import com.twitter.scalding.typed.cascading_backend.CascadingBackend
import org.scalatest.FunSuite
import org.scalatest.prop.PropertyChecks.forAll
import org.scalatest.prop.GeneratorDrivenPropertyChecks.PropertyCheckConfiguration
import org.scalacheck.{ Arbitrary, Gen }
import scala.util.{ Failure, Success, Try }

object TypedPipeGen {
  val srcGen: Gen[TypedPipe[Int]] = {
    val g1 = Gen.listOf(Arbitrary.arbitrary[Int]).map(TypedPipe.from(_))
    val src = Gen.identifier.map { f => TypedPipe.from(TypedText.tsv[Int](f)) }
    Gen.oneOf(g1, src, Gen.const(TypedPipe.empty))
  }

  def mapped(srcGen: Gen[TypedPipe[Int]]): Gen[TypedPipe[Int]] = {
    val mappedRec = Gen.lzy(mapped(srcGen))
    val next1: Gen[TypedPipe[Int] => TypedPipe[Int]] =
      Gen.oneOf(
        tpGen(srcGen).map { p: TypedPipe[Int] =>
          { x: TypedPipe[Int] => x.cross(p).keys }
        },
        tpGen(srcGen).map { p: TypedPipe[Int] =>
          { x: TypedPipe[Int] => x.cross(ValuePipe(2)).values }
        },
        Gen.const({ t: TypedPipe[Int] => t.debug }),
        Arbitrary.arbitrary[Int => Boolean].map { fn =>
          { t: TypedPipe[Int] => t.filter(fn) }
        },
        Gen.const({ t: TypedPipe[Int] => t.forceToDisk }),
        Gen.const({ t: TypedPipe[Int] => t.fork }),
        tpGen(srcGen).map { p: TypedPipe[Int] =>
          { x: TypedPipe[Int] => x ++ p }
        },
        Gen.identifier.map { id =>
          { t: TypedPipe[Int] => t.addTrap(TypedText.tsv[Int](id)) }
        },
        Gen.identifier.map { id =>
          { t: TypedPipe[Int] => t.withDescription(id) }
        })

    val one = for {
      n <- next1
      p <- tpGen(srcGen)
    } yield n(p)

    val next2: Gen[TypedPipe[(Int, Int)] => TypedPipe[Int]] =
      Gen.oneOf(
        Gen.const({ p: TypedPipe[(Int, Int)] => p.values }),
        Gen.const({ p: TypedPipe[(Int, Int)] => p.keys }))

    val two = for {
      n <- next2
      p <- keyed(srcGen)
    } yield n(p)

    Gen.frequency((4, one), (1, two))
  }

  def keyed(srcGen: Gen[TypedPipe[Int]]): Gen[TypedPipe[(Int, Int)]] = {
    val keyRec = Gen.lzy(keyed(srcGen))
    val one = Gen.oneOf(
      for {
        single <- tpGen(srcGen)
        fn <- Arbitrary.arbitrary[Int => (Int, Int)]
      } yield single.map(fn),
      for {
        single <- tpGen(srcGen)
        fn <- Arbitrary.arbitrary[Int => List[(Int, Int)]]
      } yield single.flatMap(fn))

    val two = Gen.oneOf(
      for {
        fn <- Arbitrary.arbitrary[Int => Boolean]
        pair <- keyRec
      } yield pair.filterKeys(fn),
      for {
        fn <- Arbitrary.arbitrary[Int => List[Int]]
        pair <- keyRec
      } yield pair.flatMapValues(fn),
      for {
        fn <- Arbitrary.arbitrary[Int => Int]
        pair <- keyRec
      } yield pair.mapValues(fn),
      for {
        pair <- keyRec
      } yield pair.sumByKey.toTypedPipe,
      for {
        pair <- keyRec
      } yield pair.sumByLocalKeys,
      for {
        pair <- keyRec
      } yield pair.group.mapGroup { (k, its) => its }.toTypedPipe,
      for {
        pair <- keyRec
      } yield pair.group.sorted.mapGroup { (k, its) => its }.toTypedPipe,
      for {
        pair <- keyRec
      } yield pair.group.sorted.withReducers(2).mapGroup { (k, its) => its }.toTypedPipe,
      for {
        p1 <- keyRec
        p2 <- keyRec
      } yield p1.hashJoin(p2).values,
      for {
        p1 <- keyRec
        p2 <- keyRec
      } yield p1.join(p2).values,
      for {
        p1 <- keyRec
        p2 <- keyRec
      } yield p1.join(p2).mapValues { case (a, b) => a * b }.toTypedPipe)

    // bias to consuming Int, since the we can stack overflow with the (Int, Int)
    // cases
    Gen.frequency((2, one), (1, two))
  }

  def tpGen(srcGen: Gen[TypedPipe[Int]]): Gen[TypedPipe[Int]] =
    Gen.lzy(Gen.frequency((1, srcGen), (1, mapped(srcGen))))

  /**
   * This generates a TypedPipe that can't neccesarily
   * be run because it has fake sources
   */
  val genWithFakeSources: Gen[TypedPipe[Int]] = tpGen(srcGen)

  /**
   * This can always be run because all the sources are
   * Iterable sources
   */
  val genWithIterableSources: Gen[TypedPipe[Int]] =
<<<<<<< HEAD
    tpGen(Gen.listOf(Arbitrary.arbitrary[Int]).map(TypedPipe.from(_)))

  val genKeyedWithFake: Gen[TypedPipe[(Int, Int)]] =
    keyed(srcGen)
=======
    Gen.frequency((10, tpGen(Gen.listOf(Arbitrary.arbitrary[Int]).map(TypedPipe.from(_)))),
      (1, tpGen(Gen.const(TypedPipe.empty))))

  import OptimizationRules._

  val allRules = List(
    AddExplicitForks,
    ComposeFlatMap,
    ComposeMap,
    ComposeFilter,
    ComposeWithOnComplete,
    ComposeMapFlatMap,
    ComposeFilterFlatMap,
    ComposeFilterMap,
    DescribeLater,
    RemoveDuplicateForceFork,
    IgnoreNoOpGroup,
    DeferMerge,
    FilterKeysEarly,
    EmptyIsOftenNoOp,
    EmptyIterableIsEmpty,
    ForceToDiskBeforeHashJoin)

  def genRuleFrom(rs: List[Rule[TypedPipe]]): Gen[Rule[TypedPipe]] =
    for {
      c <- Gen.choose(1, rs.size)
      rs <- Gen.pick(c, rs)
    } yield rs.reduce(_.orElse(_))

  val genRule: Gen[Rule[TypedPipe]] = genRuleFrom(allRules)
}

/**
 * Used to test that we call phases
 */
class ThrowingOptimizer extends OptimizationPhases {
  def phases = sys.error("booom")
}

/**
 * Just convert everything to a constant
 *  so we can check that the optimization was applied
 */
class ConstantOptimizer extends OptimizationPhases {
  def phases = List(new Rule[TypedPipe] {
    def apply[T](on: Dag[TypedPipe]) = { t =>
      Some(TypedPipe.empty)
    }
  })
>>>>>>> 2930cd7e
}

class OptimizationRulesTest extends FunSuite {
  import OptimizationRules.toLiteral

  def invert[T](t: TypedPipe[T]) =
    assert(toLiteral(t).evaluate == t)

  test("randomly generated TypedPipe trees are invertible") {
    forAll(TypedPipeGen.genWithFakeSources) { (t: TypedPipe[Int]) =>
      invert(t)
    }
  }

  def optimizationLaw[T: Ordering](t: TypedPipe[T], rule: Rule[TypedPipe]) = {
    val optimized = Dag.applyRule(t, toLiteral, rule)
    val optimized2 = Dag.applyRule(t, toLiteral, rule)

    // Optimization pure is function (wrt to universal equality)
    assert(optimized == optimized2)

<<<<<<< HEAD
    // optimizatized pipes are identical to initial state
=======
    // We don't want any further optimization on this job
    val conf = Config.empty.setOptimizationPhases(classOf[EmptyOptimizationPhases])
>>>>>>> 2930cd7e
    assert(TypedPipeDiff.diff(t, optimized)
      .toIterableExecution
      .waitFor(conf, Local(true)).get.isEmpty)
  }

  def optimizationReducesSteps[T](init: TypedPipe[T], rule: Rule[TypedPipe]) = {
    val optimized = Dag.applyRule(init, toLiteral, rule)

    // How many steps would this be in Hadoop on Cascading
    def steps(p: TypedPipe[T]): Int = {
      val mode = Hdfs.default
      val fd = new FlowDef
      val pipe = CascadingBackend.toPipeUnoptimized(p, NullSink.sinkFields)(fd, mode, NullSink.setter)
      NullSink.writeFrom(pipe)(fd, mode)
      val ec = ExecutionContext.newContext(Config.defaultFrom(mode))(fd, mode)
      val flow = ec.buildFlow.get
      flow.getFlowSteps.size
    }

    assert(steps(init) >= steps(optimized))
  }

  test("all optimization rules don't change results") {
    import TypedPipeGen.{ genWithIterableSources, genRule }
    implicit val generatorDrivenConfig: PropertyCheckConfiguration = PropertyCheckConfiguration(minSuccessful = 100000)
    forAll(genWithIterableSources, genRule)(optimizationLaw[Int] _)
  }

  test("all optimization rules do not increase steps") {
    import TypedPipeGen.{ allRules, genWithIterableSources, genRuleFrom }
    implicit val generatorDrivenConfig: PropertyCheckConfiguration = PropertyCheckConfiguration(minSuccessful = 1000)

    val possiblyIncreasesSteps: Set[Rule[TypedPipe]] =
      Set(OptimizationRules.AddExplicitForks, // explicit forks can cause cascading to add steps instead of recomputing values
        OptimizationRules.ForceToDiskBeforeHashJoin // adding a forceToDisk can increase the number of steps
        )

    val gen = genRuleFrom(allRules.filterNot(possiblyIncreasesSteps))

    forAll(genWithIterableSources, gen)(optimizationReducesSteps[Int] _)
  }

  test("ThrowingOptimizer is triggered") {
    forAll(TypedPipeGen.genWithFakeSources) { t =>
      val conf = new Configuration()
      conf.set(Config.OptimizationPhases, classOf[ThrowingOptimizer].getName)
      implicit val mode = Hdfs(true, conf)
      implicit val fd = new FlowDef
      Try(CascadingBackend.toPipe(t, new Fields("value"))) match {
        case Failure(ex) => assert(ex.getMessage == "booom")
        case Success(res) => fail(s"expected failure, got $res")
      }
    }

    forAll(TypedPipeGen.genWithFakeSources) { t =>
      val ex = t.toIterableExecution

      val config = Config.empty.setOptimizationPhases(classOf[ThrowingOptimizer])
      ex.waitFor(config, Local(true)) match {
        case Failure(ex) => assert(ex.getMessage == "booom")
        case Success(res) => fail(s"expected failure, got $res")
      }
    }
  }

  test("ConstantOptimizer is triggered") {
    forAll(TypedPipeGen.genWithFakeSources) { t =>
      val conf = new Configuration()
      conf.set(Config.OptimizationPhases, classOf[ConstantOptimizer].getName)
      implicit val mode = Hdfs(true, conf)
      implicit val fd = new FlowDef
      Try(CascadingBackend.toPipe(t, new Fields("value"))) match {
        case Failure(ex) => fail(s"$ex")
        case Success(pipe) =>
          FlowStateMap.get(fd) match {
            case None => fail("expected a flow state")
            case Some(FlowState(m, _)) =>
              assert(m.size == 1)
              m.head._2 match {
                case it: IterableSource[_] =>
                  assert(it.iter == Nil)
                case _ =>
                  fail(s"$m")
              }
          }
      }
    }

    forAll(TypedPipeGen.genWithFakeSources) { t =>
      val ex = t.toIterableExecution

      val config = Config.empty.setOptimizationPhases(classOf[ConstantOptimizer])
      ex.waitFor(config, Local(true)) match {
        case Failure(ex) => fail(s"$ex")
        case Success(res) => assert(res.isEmpty)
      }
    }
  }

  test("OptimizationRules.toLiteral is invertible on some specific instances") {

    invert(TypedPipe.from(TypedText.tsv[Int]("foo")))
    invert(TypedPipe.from(List(1, 2, 3)))
    invert(TypedPipe.from(List(1, 2, 3)).map(_ * 2))
    invert {
      TypedPipe.from(List(1, 2, 3)).map { i => (i, i) }.sumByKey.toTypedPipe
    }

    invert {
      val p = TypedPipe.from(List(1, 2, 3)).map { i => (i, i) }.sumByKey

      p.mapGroup { (k, its) => Iterator.single(its.sum * k) }
    }

    invert {
      val p = TypedPipe.from(List(1, 2, 3)).map { i => (i, i) }.sumByKey
      p.cross(TypedPipe.from(List("a", "b", "c")).sum)
    }

    invert {
      val p = TypedPipe.from(List(1, 2, 3)).map { i => (i, i) }.sumByKey
      p.cross(TypedPipe.from(List("a", "b", "c")))
    }

    invert {
      val p = TypedPipe.from(List(1, 2, 3)).map { i => (i, i) }.sumByKey
      p.forceToDisk
    }

    invert {
      val p = TypedPipe.from(List(1, 2, 3)).map { i => (i, i) }.sumByKey
      p.fork
    }

    invert {
      val p1 = TypedPipe.from(List(1, 2, 3)).map { i => (i, i) }
      val p2 = TypedPipe.from(TypedText.tsv[(Int, String)]("foo"))

      p1.join(p2).toTypedPipe
    }

    invert {
      val p1 = TypedPipe.from(List(1, 2, 3)).map { i => (i, i) }
      val p2 = TypedPipe.from(TypedText.tsv[(Int, String)]("foo"))

      p1.hashJoin(p2)
    }

    invert {
      val p1 = TypedPipe.from(List(1, 2, 3)).map { i => (i, i) }
      val p2 = TypedPipe.from(TypedText.tsv[(Int, String)]("foo"))

      p1.join(p2).filterKeys(_ % 2 == 0)
    }
  }

  test("all transforms preserve equality") {

    forAll(TypedPipeGen.genWithFakeSources, TypedPipeGen.genKeyedWithFake) { (tp, keyed) =>
      val fn0 = { i: Int => i * 2 }
      val filterFn = { i: Int => i % 2 == 0 }
      val fn1 = { i: Int => (0 to i) }

      def eqCheck[T](t: => T) = {
        assert(t == t)
      }

      eqCheck(tp.map(fn0))
      eqCheck(tp.filter(filterFn))
      eqCheck(tp.flatMap(fn1))

      eqCheck(keyed.mapValues(fn0))
      eqCheck(keyed.flatMapValues(fn1))
      eqCheck(keyed.filterKeys(filterFn))

      eqCheck(tp.groupAll)
      eqCheck(tp.groupBy(fn0))
      eqCheck(tp.asKeys)
      eqCheck(tp.either(keyed))
      eqCheck(keyed.eitherValues(keyed.mapValues(fn0)))
      eqCheck(tp.map(fn1).flatten)
      eqCheck(keyed.swap)
      eqCheck(keyed.keys)
      eqCheck(keyed.values)

      val valueFn: (Int, Option[Int]) => String = { (a, b) => a.toString + b.toString }
      val valueFn2: (Int, Option[Int]) => List[Int] = { (a, b) => a :: (b.toList) }
      val valueFn3: (Int, Option[Int]) => Boolean = { (a, b) => true }

      eqCheck(tp.mapWithValue(LiteralValue(1))(valueFn))
      eqCheck(tp.flatMapWithValue(LiteralValue(1))(valueFn2))
      eqCheck(tp.filterWithValue(LiteralValue(1))(valueFn3))

      eqCheck(tp.hashLookup(keyed))
      eqCheck(tp.groupRandomly(100))
      val ordInt = implicitly[Ordering[Int]]
      eqCheck(tp.distinctBy(fn0)(ordInt))
    }
  }
}<|MERGE_RESOLUTION|>--- conflicted
+++ resolved
@@ -136,14 +136,10 @@
    * Iterable sources
    */
   val genWithIterableSources: Gen[TypedPipe[Int]] =
-<<<<<<< HEAD
     tpGen(Gen.listOf(Arbitrary.arbitrary[Int]).map(TypedPipe.from(_)))
 
   val genKeyedWithFake: Gen[TypedPipe[(Int, Int)]] =
     keyed(srcGen)
-=======
-    Gen.frequency((10, tpGen(Gen.listOf(Arbitrary.arbitrary[Int]).map(TypedPipe.from(_)))),
-      (1, tpGen(Gen.const(TypedPipe.empty))))
 
   import OptimizationRules._
 
@@ -191,7 +187,6 @@
       Some(TypedPipe.empty)
     }
   })
->>>>>>> 2930cd7e
 }
 
 class OptimizationRulesTest extends FunSuite {
@@ -213,12 +208,9 @@
     // Optimization pure is function (wrt to universal equality)
     assert(optimized == optimized2)
 
-<<<<<<< HEAD
-    // optimizatized pipes are identical to initial state
-=======
+
     // We don't want any further optimization on this job
     val conf = Config.empty.setOptimizationPhases(classOf[EmptyOptimizationPhases])
->>>>>>> 2930cd7e
     assert(TypedPipeDiff.diff(t, optimized)
       .toIterableExecution
       .waitFor(conf, Local(true)).get.isEmpty)
