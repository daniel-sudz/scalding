--- conflicted
+++ resolved
@@ -254,11 +254,7 @@
     FlowStateMap.clear(flowDef)
   }
 
-<<<<<<< HEAD
-  protected def handleStats(statsData: CascadingStats[_]) {
-=======
-  protected def handleStats(statsData: CascadingStats): Unit = {
->>>>>>> f37a131a
+  protected def handleStats(statsData: CascadingStats[_]): Unit = {
     scaldingCascadingStats = Some(statsData)
     // TODO: Why the two ways to do stats? Answer: jank-den.
     if (args.boolean("scalding.flowstats")) {
