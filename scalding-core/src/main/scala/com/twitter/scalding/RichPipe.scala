--- conflicted
+++ resolved
@@ -327,14 +327,6 @@
   }
 
   /**
-<<<<<<< HEAD
-   * Keep only items that do not satisfy this predicate
-   */
-  def filterNot[A](f : Fields)(fn : (A) => Boolean)
-      (implicit conv : TupleConverter[A]) : Pipe = {
-    filter(f)(fn andThen(!_))
-  }
-=======
    * Keep only items that don't satisfy this predicate.
    * `filterNot` is equal to negating a `filter` operation.
    *
@@ -347,7 +339,6 @@
   def filterNot[A](f : Fields)(fn : (A) => Boolean)
       (implicit conv : TupleConverter[A]) : Pipe =
     filter[A](f)(!fn(_))
->>>>>>> 40792ea7
 
   /**
    * Text files can have corrupted data. If you use this function and a
